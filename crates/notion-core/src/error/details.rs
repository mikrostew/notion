use std::fmt;

use failure::Fail;
use notion_fail::{ExitCode, NotionFail};

use crate::tool::ToolSpec;

#[derive(Debug, Fail)]
pub enum ErrorDetails {
    /// Thrown when package tries to install a binary that is already installed.
    BinaryAlreadyInstalled {
        bin_name: String,
        existing_package: String,
        new_package: String,
    },

    BinaryExecError,

    /// Thrown when a binary could not be found in the local inventory
    BinaryNotFound {
        name: String,
    },

    /// Thrown when building the virtual environment path fails
    BuildPathError,

    /// Thrown when a user tries to `notion pin` something other than node/yarn/npm.
    CannotPinPackage {
        package: String,
    },

    /// Thrown when the Completions out-dir is not a directory
    CompletionsOutDirError,

    /// Thrown when the containing directory could not be determined
    ContainingDirError {
        path: String,
    },

    CouldNotDetermineTool,

    CreateDirError {
        dir: String,
    },

<<<<<<< HEAD
    /// Thrown when creating a temporary directory fails
    CreateTempDirError,

    /// Thrown when creating a temporary file fails
    CreateTempFileError,
=======
    CurrentDirError,
>>>>>>> 177322a8

    /// Thrown when deleting a directory fails
    DeleteDirectoryError {
        directory: String,
    },

    /// Thrown when deleting a file fails
    DeleteFileError {
        file: String,
    },

    /// Thrown when reading dependency package info fails
    DepPackageReadError,

    DeprecatedCommandError {
        command: String,
        advice: String,
    },

    DownloadToolNetworkError {
        tool: ToolSpec,
        from_url: String,
    },

    /// Thrown when building the path to an executable fails
    ExecutablePathError {
        command: String,
    },

    /// Thrown when executing a hook command fails
    ExecuteHookError {
        command: String,
    },

    /// Thrown when a hook contains multiple fields (prefix, template, or bin)
    HookMultipleFieldsSpecified,

    /// Thrown when a hook doesn't contain any of the known fields (prefix, template, or bin)
    HookNoFieldsSpecified,

    InvalidHookCommand {
        command: String,
    },

    /// Thrown when output from a hook command could not be read
    InvalidHookOutput {
        command: String,
    },

    /// Thrown when BinConfig (read from file) does not contain Platform info.
    NoBinPlatform {
        binary: String,
    },

    /// Thrown when there is no Node version matching a requested semver specifier.
    NodeVersionNotFound {
        matching: String,
    },

    NoGlobalInstalls,

    NoHomeEnvironmentVar,

    NoLocalDataDir,

    /// Thrown when a user tries to install or fetch a package with no executables.
    NoPackageExecutables,

    /// Thrown when a user tries to pin a Yarn version before pinning a Node version.
    NoPinnedNodeVersion,

    /// Thrown when the platform (Node version) could not be determined
    NoPlatform,

    /// Thrown when Yarn is not set in a project
    NoProjectYarn,

    /// Thrown when the user tries to pin Node or Yarn versions outside of a package.
    NotInPackage,

    /// Thrown when default Yarn is not set
    NoUserYarn,

    NoVersionsFound,

    NpxNotAvailable {
        version: String,
    },

    /// Thrown when package install command is not successful.
    PackageInstallFailed,

    /// Thrown when there is an error fetching package metadata
    PackageMetadataFetchError {
        from_url: String,
    },

    /// Thrown when parsing a package manifest fails
    PackageParseError {
        file: String,
    },

    /// Thrown when reading a package manifest fails
    PackageReadError {
        file: String,
    },

    /// Thrown when a package has been unpacked but is not formed correctly.
    PackageUnpackError,

    /// Thrown when there is no package version matching a requested semver specifier.
    PackageVersionNotFound {
        name: String,
        matching: String,
    },

    /// Thrown when unable to parse a bin config file
    ParseBinConfigError,

    /// Thrown when unable to parse the hooks.toml file
    ParseHooksError,

    /// Thrown when unable to parse the node index cache
    ParseNodeIndexCacheError,

    /// Thrown when unable to parse the node index
    ParseNodeIndexError {
        from_url: String,
    },

    /// Thrown when unable to parse the node index cache expiration
    ParseNodeIndexExpiryError,

    /// Thrown when unable to parse the npm manifest file from a node install
    ParseNpmManifestError,

    /// Thrown when unable to parse a package configuration
    ParsePackageConfigError,

    /// Thrown when unable to parse the metadata for a package
    ParsePackageMetadataError {
        from_url: String,
    },

    /// Thrown when unable to parse the platform.json file
    ParsePlatformError,

    /// Thrown when a publish hook contains both the url and bin fields
    PublishHookBothUrlAndBin,

    /// Thrown when a publish hook contains neither url nor bin fields
    PublishHookNeitherUrlNorBin,

    /// Thrown when there was an error reading the user bin directory
    ReadBinConfigDirError {
        dir: String,
    },

    /// Thrown when there was an error reading the config for a binary
    ReadBinConfigError {
        file: String,
    },

    /// Thrown when unable to read the default npm version file
    ReadDefaultNpmError {
        file: String,
    },

    /// Thrown when there was an error opening the hooks.toml file
    ReadHooksError {
        file: String,
    },

    /// Thrown when there was an error reading the inventory contents
    ReadInventoryDirError {
        dir: String,
    },

    /// Thrown when there was an error reading the Node Index Cache
    ReadNodeIndexCacheError {
        file: String,
    },

    /// Thrown when there was an error reading the Node Index Cache Expiration
    ReadNodeIndexExpiryError {
        file: String,
    },

    /// Thrown when there was an error reading the npm manifest file
    ReadNpmManifestError,

    /// Thrown when there was an error reading a package configuration file
    ReadPackageConfigError {
        file: String,
    },

    /// Thrown when there was an error opening the user platform file
    ReadPlatformError {
        file: String,
    },

    /// Thrown when the public registry for Node or Yarn could not be downloaded.
    RegistryFetchError {
        tool: String,
        from_url: String,
    },

    /// Thrown when there was an error copying an unpacked tool to the image directory
    SetupToolImageError {
        tool: String,
        version: String,
        dir: String,
    },

    /// Thrown when Notion is unable to create a shim
    ShimCreateError {
        name: String,
    },

    /// Thrown when trying to remove a built-in shim (`node`, `yarn`, etc.)
    ShimRemoveBuiltInError {
        name: String,
    },

    /// Thrown when Notion is unable to remove a shim
    ShimRemoveError {
        name: String,
    },

    /// Thrown when serializnig a bin config to JSON fails
    StringifyBinConfigError,

    /// Thrown when serializnig a package config to JSON fails
    StringifyPackageConfigError,

    /// Thrown when serializing the platform to JSON fails
    StringifyPlatformError,

    /// Thrown when unpacking an archive (tarball or zip) fails
    UnpackArchiveError {
        tool: String,
        version: String,
    },

    /// Thrown when the shell name specified in the Notion environment is not supported.
    UnrecognizedShell {
        name: String,
    },

    /// Thrown when the postscript file was not specified in the Notion environment.
    UnspecifiedPostscript,

    /// Thrown when the shell name was not specified in the Notion environment.
    UnspecifiedShell,

    VersionParseError {
        version: String,
    },

    /// Thrown when there was an error writing a bin config file
    WriteBinConfigError {
        file: String,
    },

    /// Thrown when there was an error writing the default npm to file
    WriteDefaultNpmError {
        file: String,
    },

    /// Thrown when there was an error writing the node index cache
    WriteNodeIndexCacheError {
        file: String,
    },

    /// Thrown when there was an error writing the node index expiration
    WriteNodeIndexExpiryError {
        file: String,
    },

    /// Thrown when there was an error writing a package config
    WritePackageConfigError {
        file: String,
    },

    /// Thrown when there was an error writing the shasum for a package
    WritePackageShasumError {
        package: String,
        version: String,
        file: String,
    },

    /// Thrown when writing the platform.json file fails
    WritePlatformError {
        file: String,
    },

    /// Thrown when there is an error fetching the latest version of Yarn
    YarnLatestFetchError {
        from_url: String,
    },

    /// Thrown when there is no Yarn version matching a requested semver specifier.
    YarnVersionNotFound {
        matching: String,
    },
}

impl fmt::Display for ErrorDetails {
    fn fmt(&self, f: &mut fmt::Formatter) -> fmt::Result {
        match self {
            ErrorDetails::BinaryAlreadyInstalled {
                bin_name,
                existing_package,
                new_package,
            } => write!(
                f,
                "Executable '{}' is already installed by {}

Please remove {} before installing {}",
                bin_name, existing_package, existing_package, new_package
            ),
            ErrorDetails::BinaryExecError => write!(f, "Could not execute command.

See `notion help install` and `notion help pin` for info about making tools available."),
            ErrorDetails::BinaryNotFound { name } => write!(f, r#"Could not find executable "{}"

Use `notion install` to add a package to your toolchain (see `notion help install` for more info)."#, name),
            ErrorDetails::BuildPathError => {
                write!(f, "Could not create execution environment.

Please ensure your PATH is valid.")
            }
            ErrorDetails::CannotPinPackage { package } => {
                write!(f, "Only node and yarn can be pinned in a project

Use `npm install` or `yarn add` to select a version of {} for this project.", package)
            }
            ErrorDetails::CompletionsOutDirError => {
                write!(f, "out-dir must be a directory.

Please ensure the directory exists and that you have correct permissions.")
            }
            ErrorDetails::ContainingDirError { path } => {
                write!(f, "Could not determine directory information
for {}

Please ensure you have correct permissions to the Notion directory.", path)
            }
            // No CTA as there is no path to fixing not being able to determine the tool name
            ErrorDetails::CouldNotDetermineTool => write!(f, "Could not determine tool name"),
            ErrorDetails::CreateDirError { dir } => {
                write!(f, "Could not create directory {}

Please ensure that you have the correct permissions.", dir)
            }
<<<<<<< HEAD
            ErrorDetails::CreateTempDirError => write!(f, "Could not create temporary directory.

Please ensure you have correct permissions to the Notion directory."),
            ErrorDetails::CreateTempFileError => write!(f, "Could not create temporary file.

Please ensure you have correct permissions to the Notion directory."),
=======
            ErrorDetails::CurrentDirError => write!(f, "Could not determine current directory

Please ensure that you have the correct permissions."),
>>>>>>> 177322a8
            ErrorDetails::DeleteDirectoryError { directory } => write!(f, "Could not remove directory
at {}

Please ensure you have correct permissions to the Notion directory.", directory),
            ErrorDetails::DeleteFileError { file } => write!(f, "Could not remove file
at {}

Please ensure you have correct permissions to the Notion directory.", file),
            ErrorDetails::DepPackageReadError => {
                write!(f, "Could not read package info for dependencies.

Please ensure that all dependencies have been installed.")
            }
            ErrorDetails::DeprecatedCommandError { command, advice } => {
                write!(f, "The subcommand `{}` is deprecated.\n{}", command, advice)
            }
            ErrorDetails::DownloadToolNetworkError { tool, from_url } => write!(
                f,
                "Could not download {}
from {}

Please verify your internet connection and ensure the correct version is specified.",
                tool, from_url
            ),
            ErrorDetails::ExecuteHookError { command } => write!(f, "Could not execute hook command: '{}'

Please ensure that the corrent command is specified.", command),
            // Note: No CTA as this path is created on install and should be valid
            ErrorDetails::ExecutablePathError { command } => write!(f, "Could not determine path to executable '{}'", command),
            ErrorDetails::HookMultipleFieldsSpecified => write!(f, "Hook configuration includes multiple hook types.

Please include only one of 'bin', 'prefix', or 'template'"),
            ErrorDetails::HookNoFieldsSpecified => write!(f, "Hook configuration includes no hook types.

Please include one of 'bin', 'prefix', or 'template'"),
            ErrorDetails::InvalidHookCommand { command } => write!(f, "Invalid hook command: '{}'

Please ensure that the correct command is specified.", command),
            ErrorDetails::InvalidHookOutput { command } => write!(f, "Could not read output from hook command: '{}'

Please ensure that the command output is valid UTF-8 text.", command),
            ErrorDetails::NoBinPlatform { binary } => {
                write!(f, "Platform info for executable `{}` is missing

Please uninstall and re-install the package that provides that executable.", binary)
            }
            ErrorDetails::NodeVersionNotFound { matching } => write!(
                f,
                r#"Could not find Node version matching "{}" in the version registry.

Please verify that the version is correct."#,
                matching
            ),
            ErrorDetails::NoGlobalInstalls => write!(
                f,
                "Global package installs are not recommended.

Use `notion install` to add a package to your toolchain (see `notion help install` for more info)."
            ),
            ErrorDetails::NoHomeEnvironmentVar => {
                write!(f, "Could not determine home directory.

Please ensure the environment variable 'HOME' is set.")
            }
            ErrorDetails::NoLocalDataDir => write!(f, "Could not determine LocalAppData directory.

Please ensure the directory is available."),
            ErrorDetails::NoPackageExecutables => {
                write!(f, "Package has no executables to install.

Please verify the intended package name.")
            }
            ErrorDetails::NoPinnedNodeVersion => write!(
                f,
                "Cannot pin Yarn because the Node version is not pinned in this project.

Use `notion pin node` to pin Node first, then pin a Yarn version."
            ),
            ErrorDetails::NoPlatform => write!(
                f,
                "Could not determine Node version.

Use `notion pin node` to select a version for a project.
Use `notion install node` to select a default version."
            ),
            ErrorDetails::NoProjectYarn => write!(
                f,
                "No Yarn version found in this project.

Use `notion pin yarn` to select a version (see `notion help pin` for more info)."
            ),
            ErrorDetails::NotInPackage => write!(f, "Not in a node package.

Use `notion install` to select a default version of a tool."),
            ErrorDetails::NoUserYarn => write!(
                f,
                "Could not determine Yarn version.

Use `notion install yarn` to select a default version (see `notion help install for more info)."
            ),
            // No CTA as this error is purely informational
            ErrorDetails::NoVersionsFound => write!(f, "No tool versions found"),
            ErrorDetails::NpxNotAvailable { version } => write!(
                f,
                "'npx' is only available with npm >= 5.2.0

This project is configured to use version {} of npm.",
                version
            ),
            // Confirming permissions is a Weak CTA in this case, but it seems the most likely error vector
            ErrorDetails::PackageInstallFailed => write!(f, "Could not install package dependencies.

Please ensure you have correct permissions to the Notion directory."),
            ErrorDetails::PackageMetadataFetchError { from_url } => write!(
                f,
                "Could not download package metadata
from {}

Please verify your internet connection.",
                from_url
            ),
            ErrorDetails::PackageParseError { file } => {
                write!(f, "Could not parse project manifest
at {}

Please ensure that the file is correctly formatted.", file)
            },
            ErrorDetails::PackageReadError { file } => {
                write!(f, "Could not read project manifest
from {}

Please ensure that the file exists.", file)
            }
            ErrorDetails::PackageUnpackError => write!(
                f,
                "Could not determine package directory layout.

Please ensure the package is correctly formatted."
            ),
            ErrorDetails::PackageVersionNotFound { name, matching } => write!(
                f,
                r#"Could not find {} version matching "{}" in the package registry.

Please verify that the version is correct."#,
                name, matching
            ),
            // Note: No CTA as this file is generated by Notion and should always be valid
            ErrorDetails::ParseBinConfigError => write!(f, "Could not parse executable configuration file."),
            ErrorDetails::ParseHooksError => write!(f, "Could not parse hooks.toml configuration file.

Please ensure the file is correctly formatted."),
            // Note: No CTA as this file is generated by Notion and should always be valid
            ErrorDetails::ParseNodeIndexCacheError => write!(f, "Could not parse Node index cache file."),
            ErrorDetails::ParseNodeIndexError { from_url } => write!(f, "Could not parse Node version index
from {}

Please verify your internet connection.", from_url),
            // Note: No CTA as this file is generated by Notion and should always be valid
            ErrorDetails::ParseNodeIndexExpiryError => write!(f, "Could not parse Node index cache expiration file."),
            ErrorDetails::ParseNpmManifestError => write!(f, "Could not parse package.json file for bundled npm.

Please ensure the version of Node is correct."),
            // Note: No CTA as this file is generated by Notion and should always be valid
            ErrorDetails::ParsePackageConfigError => write!(f, "Could not parse package configuration file."),
            ErrorDetails::ParsePackageMetadataError { from_url } => write!(f, "Could not parse package metadata
from {}

Please verify the requested package and version.", from_url),
            // Note: No CTA as this file is generated by Notion and should always be valid
            ErrorDetails::ParsePlatformError => write!(f, "Could not parse platform settings file."),
            ErrorDetails::PublishHookBothUrlAndBin => write!(f, "Publish hook configuration includes both hook types.

Please include only one of 'bin' or 'url'"),
            ErrorDetails::PublishHookNeitherUrlNorBin => write!(f, "Publish hook configuration includes no hook types.

Please include one of 'bin' or 'url'"),
            ErrorDetails::ReadBinConfigDirError { dir } => write!(f, "Could not read executable metadata directory
at {}

Please ensure you have correct permissions to the Notion directory.", dir),
            ErrorDetails::ReadBinConfigError { file } => write!(f, "Could not read executable configuration
from {}

Please ensure you have correct permissions to the Notion directory.", file),
            ErrorDetails::ReadDefaultNpmError { file } => write!(f, "Could not read default npm version
from {}

Please ensure you have correct permissions to the Notion directory.", file),
            ErrorDetails::ReadHooksError { file } => write!(f, "Could not read hooks file
from {}

Please ensure you have correct permissions to the Notion directory.", file),
            ErrorDetails::ReadInventoryDirError { dir } => write!(f, "Could not read tool inventory contents
from {}

Please ensure you have correct permissions to the Notion directory.", dir),
            ErrorDetails::ReadNodeIndexCacheError { file } => write!(f, "Could not read Node index cache
from {}

Please ensure you have correct permissions to the Notion directory.", file),
            ErrorDetails::ReadNodeIndexExpiryError { file } => write!(f, "Could not read Node index cache expiration
from {}

Please ensure you have correct permissions to the Notion directory.", file),
            ErrorDetails::ReadNpmManifestError => write!(f, "Could not read package.json file for bundled npm.

Please ensure the version of Node is correct."),
            ErrorDetails::ReadPackageConfigError { file } => write!(f, "Could not read package configuration file
from {}

Please ensure you have correct permissions to the Notion directory.", file),
            ErrorDetails::ReadPlatformError { file } => write!(f, "Could not read default platform file
from {}

Please ensure you have correct permissions to the Notion directory.", file),
            ErrorDetails::RegistryFetchError { tool, from_url } => write!(
                f,
                "Could not download {} version registry
from {}

Please verify your internet connection.",
                tool, from_url
            ),
            ErrorDetails::SetupToolImageError { tool, version, dir } => write!(f, "Could not create environment for {} v{}
at {}

Please ensure you have correct permissions to the Notion directory.", tool, version, dir),
            ErrorDetails::ShimCreateError { name } => write!(f, r#"Could not create shim for "{}"

Please ensure you have correct permissions to the Notion directory."#, name),
            // This case does not have a CTA as there is no avenue to allow users to remove built-in shims
            ErrorDetails::ShimRemoveBuiltInError { name } => write!(f, r#"Cannot remove built-in shim for "{}""#, name),
            ErrorDetails::ShimRemoveError { name } => write!(f, r#"Could not remove shim for "{}"

Please ensure you have correct permissions to the Notion directory."#, name),
            // Note: No CTA as this is a purely internal operation and serializing should not fail
            ErrorDetails::StringifyBinConfigError => write!(f, "Could not serialize executable configuration."),
            // Note: No CTA as this is a purely internal operation and serializing should not fail
            ErrorDetails::StringifyPackageConfigError => write!(f, "Could not serialize package configuration."),
            // Note: No CTA as this is a purely internal operation and serializing should not fail
            ErrorDetails::StringifyPlatformError => write!(f, "Could not serialize platform settings."),
            ErrorDetails::UnpackArchiveError { tool, version } => write!(f, "Could not unpack {} v{}

Please ensure the correct version is specified.", tool, version),
            ErrorDetails::UnrecognizedShell { name } => write!(f, "Unrecognized shell '{}'

Please ensure you are using a supported shell.", name),
            ErrorDetails::UnspecifiedPostscript => {
                write!(f, "Could not determine Notion postscript file.

Please ensure Notion was installed correctly.")
            }
            ErrorDetails::UnspecifiedShell => write!(f, "Notion shell not specified"),
            ErrorDetails::VersionParseError { version } => write!(f, r#"Could not parse version "{}"

Please verify the intended version."#, version),
            ErrorDetails::WriteBinConfigError { file } => write!(f, "Could not write executable configuration
to {}

Please ensure you have correct permissions to the Notion directory.", file),
            ErrorDetails::WriteDefaultNpmError { file } => write!(f, "Could not write bundled npm version
to {}

Please ensure you have correct permissions to the Notion directory.", file),
            ErrorDetails::WriteNodeIndexCacheError { file } => write!(f, "Could not write Node index cache
to {}

Please ensure you have correct permissions to the Notion directory.", file),
            ErrorDetails::WriteNodeIndexExpiryError { file } => write!(f, "Could not write Node index cache expiration
to {}

Please ensure you have correct permissions to the Notion directory.", file),
            ErrorDetails::WritePackageConfigError { file } => write!(f, "Could not write package configuration
to {}

Please ensure you have correct permissions to the Notion directory.", file),
            ErrorDetails::WritePackageShasumError { package, version, file } => write!(f, "Could not write shasum for {} v{}
to {}

Please ensure you have correct permissions to the Notion directory.", package, version, file),
            ErrorDetails::WritePlatformError { file } => write!(f, "Could not save platform settings
to {}

Please ensure you have correct permissions to the Notion directory.", file),
            ErrorDetails::YarnLatestFetchError { from_url } => write!(
                f,
                "Could not fetch latest version of Yarn
from {}

Please verify your internet connection.",
                from_url
            ),
            ErrorDetails::YarnVersionNotFound { matching } => write!(
                f,
                r#"Could not find Yarn version matching "{}" in the version registry.

Please verify that the version is correct."#,
                matching
            ),
        }
    }
}

impl NotionFail for ErrorDetails {
    fn exit_code(&self) -> ExitCode {
        match self {
            ErrorDetails::BinaryAlreadyInstalled { .. } => ExitCode::FileSystemError,
            ErrorDetails::BinaryExecError => ExitCode::ExecutionFailure,
            ErrorDetails::BinaryNotFound { .. } => ExitCode::ExecutableNotFound,
            ErrorDetails::BuildPathError => ExitCode::EnvironmentError,
            ErrorDetails::CannotPinPackage { .. } => ExitCode::InvalidArguments,
            ErrorDetails::CompletionsOutDirError => ExitCode::InvalidArguments,
            ErrorDetails::ContainingDirError { .. } => ExitCode::FileSystemError,
            ErrorDetails::CouldNotDetermineTool => ExitCode::UnknownError,
            ErrorDetails::CreateDirError { .. } => ExitCode::FileSystemError,
<<<<<<< HEAD
            ErrorDetails::CreateTempDirError => ExitCode::FileSystemError,
            ErrorDetails::CreateTempFileError => ExitCode::FileSystemError,
=======
            ErrorDetails::CurrentDirError => ExitCode::EnvironmentError,
>>>>>>> 177322a8
            ErrorDetails::DeleteDirectoryError { .. } => ExitCode::FileSystemError,
            ErrorDetails::DeleteFileError { .. } => ExitCode::FileSystemError,
            ErrorDetails::DepPackageReadError => ExitCode::FileSystemError,
            ErrorDetails::DeprecatedCommandError { .. } => ExitCode::InvalidArguments,
            ErrorDetails::DownloadToolNetworkError { .. } => ExitCode::NetworkError,
            ErrorDetails::ExecutablePathError { .. } => ExitCode::UnknownError,
            ErrorDetails::ExecuteHookError { .. } => ExitCode::ExecutionFailure,
            ErrorDetails::HookMultipleFieldsSpecified => ExitCode::ConfigurationError,
            ErrorDetails::HookNoFieldsSpecified => ExitCode::ConfigurationError,
            ErrorDetails::InvalidHookCommand { .. } => ExitCode::ExecutableNotFound,
            ErrorDetails::InvalidHookOutput { .. } => ExitCode::ExecutionFailure,
            ErrorDetails::NoBinPlatform { .. } => ExitCode::ExecutionFailure,
            ErrorDetails::NodeVersionNotFound { .. } => ExitCode::NoVersionMatch,
            ErrorDetails::NoGlobalInstalls => ExitCode::InvalidArguments,
            ErrorDetails::NoHomeEnvironmentVar => ExitCode::EnvironmentError,
            ErrorDetails::NoLocalDataDir => ExitCode::EnvironmentError,
            ErrorDetails::NoPackageExecutables { .. } => ExitCode::InvalidArguments,
            ErrorDetails::NoPinnedNodeVersion => ExitCode::ConfigurationError,
            ErrorDetails::NoPlatform => ExitCode::ConfigurationError,
            ErrorDetails::NoProjectYarn => ExitCode::ConfigurationError,
            ErrorDetails::NotInPackage => ExitCode::ConfigurationError,
            ErrorDetails::NoUserYarn => ExitCode::ConfigurationError,
            ErrorDetails::NoVersionsFound => ExitCode::NoVersionMatch,
            ErrorDetails::NpxNotAvailable { .. } => ExitCode::ExecutableNotFound,
            ErrorDetails::PackageInstallFailed => ExitCode::FileSystemError,
            ErrorDetails::PackageMetadataFetchError { .. } => ExitCode::NetworkError,
            ErrorDetails::PackageParseError { .. } => ExitCode::ConfigurationError,
            ErrorDetails::PackageReadError { .. } => ExitCode::FileSystemError,
            ErrorDetails::PackageUnpackError => ExitCode::ConfigurationError,
            ErrorDetails::PackageVersionNotFound { .. } => ExitCode::NoVersionMatch,
            ErrorDetails::ParseBinConfigError => ExitCode::UnknownError,
            ErrorDetails::ParseHooksError => ExitCode::ConfigurationError,
            ErrorDetails::ParseNodeIndexCacheError => ExitCode::UnknownError,
            ErrorDetails::ParseNodeIndexError { .. } => ExitCode::NetworkError,
            ErrorDetails::ParseNodeIndexExpiryError => ExitCode::UnknownError,
            ErrorDetails::ParseNpmManifestError => ExitCode::UnknownError,
            ErrorDetails::ParsePackageConfigError => ExitCode::UnknownError,
            ErrorDetails::ParsePackageMetadataError { .. } => ExitCode::UnknownError,
            ErrorDetails::ParsePlatformError => ExitCode::ConfigurationError,
            ErrorDetails::PublishHookBothUrlAndBin => ExitCode::ConfigurationError,
            ErrorDetails::PublishHookNeitherUrlNorBin => ExitCode::ConfigurationError,
            ErrorDetails::ReadBinConfigDirError { .. } => ExitCode::FileSystemError,
            ErrorDetails::ReadBinConfigError { .. } => ExitCode::FileSystemError,
            ErrorDetails::ReadDefaultNpmError { .. } => ExitCode::FileSystemError,
            ErrorDetails::ReadHooksError { .. } => ExitCode::FileSystemError,
            ErrorDetails::ReadInventoryDirError { .. } => ExitCode::FileSystemError,
            ErrorDetails::ReadNodeIndexCacheError { .. } => ExitCode::FileSystemError,
            ErrorDetails::ReadNodeIndexExpiryError { .. } => ExitCode::FileSystemError,
            ErrorDetails::ReadNpmManifestError => ExitCode::UnknownError,
            ErrorDetails::ReadPackageConfigError { .. } => ExitCode::FileSystemError,
            ErrorDetails::ReadPlatformError { .. } => ExitCode::FileSystemError,
            ErrorDetails::RegistryFetchError { .. } => ExitCode::NetworkError,
            ErrorDetails::SetupToolImageError { .. } => ExitCode::FileSystemError,
            ErrorDetails::ShimCreateError { .. } => ExitCode::FileSystemError,
            ErrorDetails::ShimRemoveBuiltInError { .. } => ExitCode::InvalidArguments,
            ErrorDetails::ShimRemoveError { .. } => ExitCode::FileSystemError,
            ErrorDetails::StringifyBinConfigError => ExitCode::UnknownError,
            ErrorDetails::StringifyPackageConfigError => ExitCode::UnknownError,
            ErrorDetails::StringifyPlatformError => ExitCode::UnknownError,
            ErrorDetails::UnpackArchiveError { .. } => ExitCode::UnknownError,
            ErrorDetails::UnrecognizedShell { .. } => ExitCode::EnvironmentError,
            ErrorDetails::UnspecifiedPostscript => ExitCode::EnvironmentError,
            ErrorDetails::UnspecifiedShell => ExitCode::EnvironmentError,
            ErrorDetails::VersionParseError { .. } => ExitCode::NoVersionMatch,
            ErrorDetails::WriteBinConfigError { .. } => ExitCode::FileSystemError,
            ErrorDetails::WriteDefaultNpmError { .. } => ExitCode::FileSystemError,
            ErrorDetails::WriteNodeIndexCacheError { .. } => ExitCode::FileSystemError,
            ErrorDetails::WriteNodeIndexExpiryError { .. } => ExitCode::FileSystemError,
            ErrorDetails::WritePackageConfigError { .. } => ExitCode::FileSystemError,
            ErrorDetails::WritePackageShasumError { .. } => ExitCode::FileSystemError,
            ErrorDetails::WritePlatformError { .. } => ExitCode::FileSystemError,
            ErrorDetails::YarnLatestFetchError { .. } => ExitCode::NetworkError,
            ErrorDetails::YarnVersionNotFound { .. } => ExitCode::NoVersionMatch,
        }
    }

    fn is_user_friendly(&self) -> bool {
        true
    }
}
<|MERGE_RESOLUTION|>--- conflicted
+++ resolved
@@ -43,15 +43,13 @@
         dir: String,
     },
 
-<<<<<<< HEAD
     /// Thrown when creating a temporary directory fails
     CreateTempDirError,
 
     /// Thrown when creating a temporary file fails
     CreateTempFileError,
-=======
+
     CurrentDirError,
->>>>>>> 177322a8
 
     /// Thrown when deleting a directory fails
     DeleteDirectoryError {
@@ -407,18 +405,15 @@
 
 Please ensure that you have the correct permissions.", dir)
             }
-<<<<<<< HEAD
             ErrorDetails::CreateTempDirError => write!(f, "Could not create temporary directory.
 
 Please ensure you have correct permissions to the Notion directory."),
             ErrorDetails::CreateTempFileError => write!(f, "Could not create temporary file.
 
 Please ensure you have correct permissions to the Notion directory."),
-=======
             ErrorDetails::CurrentDirError => write!(f, "Could not determine current directory
 
 Please ensure that you have the correct permissions."),
->>>>>>> 177322a8
             ErrorDetails::DeleteDirectoryError { directory } => write!(f, "Could not remove directory
 at {}
 
@@ -734,12 +729,9 @@
             ErrorDetails::ContainingDirError { .. } => ExitCode::FileSystemError,
             ErrorDetails::CouldNotDetermineTool => ExitCode::UnknownError,
             ErrorDetails::CreateDirError { .. } => ExitCode::FileSystemError,
-<<<<<<< HEAD
             ErrorDetails::CreateTempDirError => ExitCode::FileSystemError,
             ErrorDetails::CreateTempFileError => ExitCode::FileSystemError,
-=======
             ErrorDetails::CurrentDirError => ExitCode::EnvironmentError,
->>>>>>> 177322a8
             ErrorDetails::DeleteDirectoryError { .. } => ExitCode::FileSystemError,
             ErrorDetails::DeleteFileError { .. } => ExitCode::FileSystemError,
             ErrorDetails::DepPackageReadError => ExitCode::FileSystemError,
@@ -819,4 +811,4 @@
     fn is_user_friendly(&self) -> bool {
         true
     }
-}
+}