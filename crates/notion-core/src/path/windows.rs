//! Provides functions for determining the paths of files and directories
//! in a standard Notion layout in Windows operating systems.

use std::io;
#[cfg(windows)]
use std::os::windows;
use std::path::{Path, PathBuf};

use dirs;

use crate::error::ErrorDetails;
use notion_fail::{Fallible, ResultExt};
use winreg::enums::HKEY_LOCAL_MACHINE;
use winreg::RegKey;

use super::{node_archive_root_dir_name, node_image_dir, shim_dir};

// These are taken from: https://nodejs.org/dist/index.json and are used
// by `path::archive_root_dir` to determine the root directory of the
// contents of a Node installer archive.

pub const OS: &'static str = "win";

// This path needs to exactly match the Registry Key in the Windows Installer
// wix/main.wxs -
const NOTION_REGISTRY_PATH: &'static str = r#"Software\The Notion Maintainers\Notion"#;

// This Key needs to exactly match the Name from the above element in the Windows Installer
const NOTION_INSTALL_DIR: &'static str = "InstallDir";

cfg_if::cfg_if! {
    if #[cfg(target_arch = "x86")] {
        pub const ARCH: &'static str = "x86";
    } else if #[cfg(target_arch = "x86_64")] {
        pub const ARCH: &'static str = "x64";
    } else {
        compile_error!("Unsupported target_arch variant of Windows (expected 'x86' or 'x64').");
    }
}

// C:\Users\johndoe\AppData\Local\
//     Notion\
//         cache\                                          cache_dir
//             node\                                       node_cache_dir
//                 index.json                              node_index_file
//                 index.json.expires                      node_index_expiry_file
//         bin\                                            shim_dir
//             node                                        shim_file("node")
//             npm
//             npx
//             ...
//         tools\                                          tools_dir
//             inventory\                                  inventory_dir
//                 node\                                   node_inventory_dir
//                     node-v4.8.4-win-x64.zip             node_archive_file("4.8.4")
//                     node-v4.8.4-npm                     node_npm_version_file("4.8.4")
//                     ...
//                 packages\                               package_inventory_dir
//                     ember-cli-3.7.1.tgz                 package_distro_file("ember-cli", "3.7.1")
//                     ember-cli-3.7.1.shasum              package_distro_shasum("ember-cli", "3.7.1")
//                 yarn\                                   yarn_inventory_dir
//             image\                                      image_dir
//                 node\                                   node_image_root_dir
//                     10.13.0\
//                         6.4.0\                          node_image_dir("10.13.0", "6.4.0")
//                                                         node_image_bin_dir("10.13.0", "6.4.0")
//                 yarn\                                   yarn_image_root_dir
//                     1.7.0\                              yarn_image_dir("1.7.0")
//                 packages\                               package_image_root_dir
//                     ember-cli\
//                         3.7.1\                          package_image_dir("ember-cli", "3.7.1")
//             user\                                       user_toolchain_dir
//                 bins\
//                     tsc.json                            user_tool_bin_config("tsc")
//                 packages\                               user_package_dir
//                     ember-cli.json                      user_package_config_file("ember-cli")
//                 platform.json                           user_platform_file
<<<<<<< HEAD
=======
//         notion.exe                                      notion_file
//         shim.exe                                        shim_executable
>>>>>>> 806bd3a1
//         hooks.toml                                      user_hooks_file
//
// C:\Program Files\
//     Notion\                                             (Path stored in Windows Registry by installer)
//         bin\
//             notion.exe                                  notion_file
//             node.exe                                    copy of shim_executable
//             npm.exe                                     copy of shim_executable
//             npx.exe                                     copy of shim_executable
//             yarn.exe                                    copy of shim_executable
//         shim.exe                                        shim_executable

pub fn default_notion_home() -> Fallible<PathBuf> {
    let home = dirs::data_local_dir().ok_or(ErrorDetails::NoLocalDataDir)?;
    Ok(home.join("Notion"))
}

pub fn archive_extension() -> String {
    String::from("zip")
}

pub fn node_image_bin_dir(node: &str, npm: &str) -> Fallible<PathBuf> {
    node_image_dir(node, npm)
}

<<<<<<< HEAD
// 3rd-party binaries installed globally for this node version
pub fn node_image_3p_bin_dir(_node: &str, _npm: &str) -> Fallible<PathBuf> {
    // ISSUE (#90) Figure out where binaries are globally installed on Windows
    unimplemented!("global 3rd party executables not yet implemented for Windows")
}

pub fn node_archive_npm_package_json_path(version: &str) -> PathBuf {
    Path::new(&node_archive_root_dir_name(version))
        .join("node_modules")
        .join("npm")
        .join("package.json")
}

fn install_dir() -> Fallible<PathBuf> {
    let hklm = RegKey::predef(HKEY_LOCAL_MACHINE);
    let notion_key = hklm.open_subkey(NOTION_REGISTRY_PATH).unknown()?;
    let install_path: String = notion_key.get_value(NOTION_INSTALL_DIR).unknown()?;
    Ok(PathBuf::from(install_path))
}

=======
>>>>>>> 806bd3a1
pub fn shim_executable() -> Fallible<PathBuf> {
    Ok(install_dir()?.join("shim.exe"))
}

pub fn notion_file() -> Fallible<PathBuf> {
    Ok(install_dir()?.join("bin").join("notion.exe"))
}

pub fn shim_file(toolname: &str) -> Fallible<PathBuf> {
    Ok(shim_dir()?.join(&format!("{}.exe", toolname)))
}

/// Create a symlink. The `dst` path will be a symbolic link pointing to the `src` path.
pub fn create_file_symlink(src: PathBuf, dst: PathBuf) -> Result<(), io::Error> {
    #[cfg(windows)]
    return windows::fs::symlink_file(src, dst);

    // "universal-docs" is built on a Unix machine, so we can't include Windows-specific libs
    #[cfg(feature = "universal-docs")]
    unimplemented!()
}<|MERGE_RESOLUTION|>--- conflicted
+++ resolved
@@ -75,11 +75,6 @@
 //                 packages\                               user_package_dir
 //                     ember-cli.json                      user_package_config_file("ember-cli")
 //                 platform.json                           user_platform_file
-<<<<<<< HEAD
-=======
-//         notion.exe                                      notion_file
-//         shim.exe                                        shim_executable
->>>>>>> 806bd3a1
 //         hooks.toml                                      user_hooks_file
 //
 // C:\Program Files\
@@ -105,13 +100,6 @@
     node_image_dir(node, npm)
 }
 
-<<<<<<< HEAD
-// 3rd-party binaries installed globally for this node version
-pub fn node_image_3p_bin_dir(_node: &str, _npm: &str) -> Fallible<PathBuf> {
-    // ISSUE (#90) Figure out where binaries are globally installed on Windows
-    unimplemented!("global 3rd party executables not yet implemented for Windows")
-}
-
 pub fn node_archive_npm_package_json_path(version: &str) -> PathBuf {
     Path::new(&node_archive_root_dir_name(version))
         .join("node_modules")
@@ -126,8 +114,6 @@
     Ok(PathBuf::from(install_path))
 }
 
-=======
->>>>>>> 806bd3a1
 pub fn shim_executable() -> Fallible<PathBuf> {
     Ok(install_dir()?.join("shim.exe"))
 }
