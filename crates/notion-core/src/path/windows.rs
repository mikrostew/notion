//! Provides functions for determining the paths of files and directories
//! in a standard Notion layout in Windows operating systems.

use std::io;
#[cfg(windows)]
use std::os::windows;
use std::path::{Path, PathBuf};

use dirs;

use crate::error::ErrorDetails;
use notion_fail::{Fallible, ResultExt};
use winreg::enums::HKEY_LOCAL_MACHINE;
use winreg::RegKey;

use super::{node_archive_root_dir_name, node_image_dir, shim_dir};

// These are taken from: https://nodejs.org/dist/index.json and are used
// by `path::archive_root_dir` to determine the root directory of the
// contents of a Node installer archive.

pub const OS: &'static str = "win";

// This path needs to exactly match the Registry Key in the Windows Installer
// wix/main.wxs -
const NOTION_REGISTRY_PATH: &'static str = r#"Software\The Notion Maintainers\Notion"#;

// This Key needs to exactly match the Name from the above element in the Windows Installer
const NOTION_INSTALL_DIR: &'static str = "InstallDir";

cfg_if::cfg_if! {
    if #[cfg(target_arch = "x86")] {
        pub const ARCH: &'static str = "x86";
    } else if #[cfg(target_arch = "x86_64")] {
        pub const ARCH: &'static str = "x64";
    } else {
        compile_error!("Unsupported target_arch variant of Windows (expected 'x86' or 'x64').");
    }
}

// C:\Users\johndoe\AppData\Local\
//     Notion\
//         cache\                                          cache_dir
//             node\                                       node_cache_dir
//                 index.json                              node_index_file
//                 index.json.expires                      node_index_expiry_file
//         bin\                                            shim_dir
//             node                                        shim_file("node")
//             npm
//             npx
//             ...
//         tools\                                          tools_dir
//             inventory\                                  inventory_dir
//                 node\                                   node_inventory_dir
//                     node-v4.8.4-win-x64.zip             node_archive_file("4.8.4")
//                     node-v4.8.4-npm                     node_npm_version_file("4.8.4")
//                     ...
//                 packages\                               package_inventory_dir
//                 yarn\                                   yarn_inventory_dir
//             image\                                      image_dir
//                 node\                                   node_image_root_dir
//                     10.13.0\
//                         6.4.0\                          node_image_dir("10.13.0", "6.4.0")
//                                                         node_image_bin_dir("10.13.0", "6.4.0")
//                 yarn\                                   yarn_image_root_dir
//                     1.7.0\                              yarn_image_dir("1.7.0")
//             user\                                       user_toolchain_dir
//                 bins\
//                     ember ~> ..\packages\ember-cli
//                 packages\
//                     ember-cli\
//                         package.toml
//                         contents\
//                 platform.json                           user_platform_file
//         hooks.toml                                      user_hooks_file
//
// C:\Program Files\
//     Notion\                                             (Path stored in Windows Registry by installer)
//         notion.exe                                      notion_file
//         launchbin.exe                                   launchbin_file
//         launchscript.exe                                launchscript_file

pub fn default_notion_home() -> Fallible<PathBuf> {
    let home = dirs::data_local_dir().ok_or(ErrorDetails::NoLocalDataDir)?;
    Ok(home.join("Notion"))
}

pub fn archive_extension() -> String {
    String::from("zip")
}

pub fn node_image_bin_dir(node: &str, npm: &str) -> Fallible<PathBuf> {
    node_image_dir(node, npm)
}

// 3rd-party binaries installed globally for this node version
pub fn node_image_3p_bin_dir(_node: &str, _npm: &str) -> Fallible<PathBuf> {
    // ISSUE (#90) Figure out where binaries are globally installed on Windows
    unimplemented!("global 3rd party executables not yet implemented for Windows")
}

<<<<<<< HEAD
pub fn node_archive_npm_package_json_path(version: &str) -> PathBuf {
    Path::new(&node_archive_root_dir_name(version))
        .join("node_modules")
        .join("npm")
        .join("package.json")
}

fn install_dir() -> Fallible<PathBuf> {
    let hklm = RegKey::predef(HKEY_LOCAL_MACHINE);
    let notion_key = hklm.open_subkey(NOTION_REGISTRY_PATH).unknown()?;
    let install_path: String = notion_key.get_value(NOTION_INSTALL_DIR).unknown()?;
    Ok(PathBuf::from(install_path))
}

pub fn launchbin_file() -> Fallible<PathBuf> {
    Ok(install_dir()?.join("launchbin.exe"))
}

pub fn launchscript_file() -> Fallible<PathBuf> {
    Ok(install_dir()?.join("launchscript.exe"))
=======
pub fn shim_executable() -> Fallible<PathBuf> {
    Ok(notion_home()?.join("shim.exe"))
>>>>>>> bb012388
}

pub fn notion_file() -> Fallible<PathBuf> {
    Ok(install_dir()?.join("notion.exe"))
}

pub fn shim_file(toolname: &str) -> Fallible<PathBuf> {
    Ok(shim_dir()?.join(&format!("{}.exe", toolname)))
}

pub fn create_file_symlink(src: PathBuf, dst: PathBuf) -> Result<(), io::Error> {
    #[cfg(windows)]
    return windows::fs::symlink_file(src, dst);

    // "universal-docs" is built on a Unix machine, so we can't include Windows-specific libs
    #[cfg(feature = "universal-docs")]
    unimplemented!()
}<|MERGE_RESOLUTION|>--- conflicted
+++ resolved
@@ -99,7 +99,6 @@
     unimplemented!("global 3rd party executables not yet implemented for Windows")
 }
 
-<<<<<<< HEAD
 pub fn node_archive_npm_package_json_path(version: &str) -> PathBuf {
     Path::new(&node_archive_root_dir_name(version))
         .join("node_modules")
@@ -114,16 +113,8 @@
     Ok(PathBuf::from(install_path))
 }
 
-pub fn launchbin_file() -> Fallible<PathBuf> {
-    Ok(install_dir()?.join("launchbin.exe"))
-}
-
-pub fn launchscript_file() -> Fallible<PathBuf> {
-    Ok(install_dir()?.join("launchscript.exe"))
-=======
 pub fn shim_executable() -> Fallible<PathBuf> {
-    Ok(notion_home()?.join("shim.exe"))
->>>>>>> bb012388
+    Ok(install_dir()?.join("shim.exe"))
 }
 
 pub fn notion_file() -> Fallible<PathBuf> {
